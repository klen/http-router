--- conflicted
+++ resolved
@@ -32,11 +32,10 @@
 major:
 	make version VERSION=major
 
-
 .PHONY: clean
 # target: clean - Display callable targets
 clean:
-	rm -rf build/ dist/ docs/_build *.egg-info http_router/*.c http_router/*.so http_router/*.html
+	rm -rf build/ dist/ docs/_build *.egg-info $(PACKAGE)/*.c $(PACKAGE)/*.so $(PACKAGE)/*.html
 	find $(CURDIR) -name "*.py[co]" -delete
 	find $(CURDIR) -name "*.orig" -delete
 	find $(CURDIR)/$(MODULE) -name "__pycache__" | xargs rm -rf
@@ -52,19 +51,12 @@
 	@python setup.py bdist_wheel
 	@twine upload dist/*
 
-<<<<<<< HEAD
-
 LATEST_BENCHMARK = $(shell ls -t .benchmarks/* | head -1 | head -c4)
-test t: $(VIRTUAL_ENV) clean
-=======
-LATEST_BENCHMARK = $(shell ls -t .benchmarks/* | head -1 | head -c4)
-test t: $(VIRTUAL_ENV) compile
->>>>>>> 8a4e74f1
+test t: $(VIRTUAL_ENV)
 	$(VIRTUAL_ENV)/bin/pytest tests.py --benchmark-autosave --benchmark-compare=$(LATEST_BENCHMARK)
 
-
 mypy: $(VIRTUAL_ENV)
-	$(VIRTUAL_ENV)/bin/mypy http_router
+	$(VIRTUAL_ENV)/bin/mypy $(PACKAGE)
 
 $(PACKAGE)/%.c: $(PACKAGE)/%.pyx $(PACKAGE)/%.pxd
 	$(VIRTUAL_ENV)/bin/cython -a $<
