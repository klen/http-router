"""HTTP Router tests."""

import inspect
import typing as t
from re import compile as re

import pytest


@pytest.fixture
def router():
    from http_router import Router, NotFound, MethodNotAllowed, RouterError  # noqa

    return Router()


def test_router_basic(router):
    assert router
    assert not router.trim_last_slash
    assert router.validator
    assert router.NotFound
    assert router.RouterError
    assert router.MethodNotAllowed


def test_router_route_re(router):
    router.route(re('test.jpg'))('test1 passed')
    assert router('test.jpg').target == 'test1 passed'
    assert router('testAjpg').target == 'test1 passed'
    assert router('testAjpg/regex/can/be/dangerous').target == 'test1 passed'

    router.route(re(r'params/(\w+)'))('test2 passed')
    match = router('params/mike')
    assert match
    assert not match.params

    router.route(re(r'params2/(?P<User>\w+)'))('test3 passed')
    match = router('params2/mike')
    assert match
    assert match.params == {'User': 'mike'}


def test_router_route_str(router):
    router.route('test.jpg')(True)
    match = router('test.jpg')
    assert match

    with pytest.raises(router.NotFound):
        router('test.jpeg')

    router.route('/any/{item}')(True)
    match = router('/any/test')
    assert match
    assert match.params == {'item': 'test'}

    router.route('/str/{item:str}')(True)
    match = router('/str/42')
    assert match
    assert match.params == {'item': '42'}

    router.route('/int/{item:int}')(True)
    match = router('/int/42')
    assert match
    assert match.params == {'item': 42}

    router.route(r'/regex/{item:\d{3}}')(True)
    match = router('/regex/422')
    assert match
    assert match.params == {'item': '422'}


def test_parse_path():
    from http_router.utils import parse_path

    assert parse_path('/') == ('/', None, {})
    assert parse_path('/test.jpg') == ('/test.jpg', None, {})
    assert parse_path('/{foo') == ('/{foo', None, {})

    path, regex, params = parse_path(r'/{foo}/')
    assert isinstance(regex, t.Pattern)
    assert regex.pattern == r'^/(?P<foo>[^/]+)/$'
    assert path == '/{foo}/'
    assert params == {'foo': str}

    path, regex, params = parse_path(r'/{foo:int}/')
    assert isinstance(regex, t.Pattern)
    assert regex.pattern == r'^/(?P<foo>\d+)/$'
    assert path == '/{foo}/'
    assert params == {'foo': int}

    path, regex, params = parse_path(re(r'/(?P<foo>\d{1,3})/'))
    assert isinstance(regex, t.Pattern)
    assert params == {}
    assert path

    path, regex, params = parse_path(r'/api/v1/items/{item:str}/subitems/{ subitem:\d{3} }/find')
    assert path == '/api/v1/items/{item}/subitems/{subitem}/find'
    assert regex.match('/api/v1/items/foo/subitems/300/find')
    assert params['item']
    assert params['subitem']


def test_route():
    from http_router.routes import Route

    route = Route('/only-post', {'POST'}, None)
    assert route.methods
    assert route.match('/only-post', 'POST')
    assert not route.match('/only-post', '')

    route = Route('/only-post', set(), None)
    assert not route.methods


def test_dynamic_route():
    from http_router.routes import DynamicRoute

<<<<<<< HEAD
    route = DynamicRoute(r'/order/{id:int}')
    match = route.match('/order/100', '')
    assert match.path
=======
    route = DynamicRoute(r'/order/{id:int}', set(), None)
    match = route.match('/order/100', '')
    assert match
>>>>>>> 8a4e74f1
    assert match.params == {'id': 100}

    match = route.match('/order/unknown', '')
    assert not match
    assert not match.params

<<<<<<< HEAD
    route = DynamicRoute(re('/regex(/opt)?'))
=======
    route = DynamicRoute(re('/regex(/opt)?'), set(), None)
>>>>>>> 8a4e74f1
    match = route.match('/regex', '')
    assert match

    match = route.match('/regex/opt', '')
    assert match


def test_router():
    """Base tests."""
    from http_router import Router

    router = Router(trim_last_slash=True)

    with pytest.raises(router.RouterError):
        router.route(lambda: 12)

    with pytest.raises(router.NotFound):
        assert router('/unknown')

    router.route('/', '/simple')('simple')

    match = router('/', 'POST')
    assert match.target == 'simple'
    assert not match.params

    match = router('/simple', 'DELETE')
    assert match.target == 'simple'
    assert not match.params

    router.route('/only-post', methods='post')('only-post')
    assert router.plain['/only-post'][0].methods == {'POST'}

    with pytest.raises(router.MethodNotAllowed):
        assert router('/only-post')

    match = router('/only-post', 'POST')
    assert match.target == 'only-post'
    assert not match.params

    router.route('/dynamic1/{id}')('dyn1')
    router.route('/dynamic2/{ id }')('dyn2')

    match = router('/dynamic1/11/')
    assert match.target == 'dyn1'
    assert match.params == {'id': '11'}

    match = router('/dynamic2/22/')
    assert match.target == 'dyn2'
    assert match.params == {'id': '22'}

    @router.route(r'/hello/{name:str}', methods='post')
    def hello():
        return 'hello'

    match = router('/hello/john/', 'POST')
    assert match.target() == 'hello'
    assert match.params == {'name': 'john'}

    @router.route('/params', var='value')
    def params(**opts):
        return opts

    match = router('/params', 'POST')
    assert match.target() == {'var': 'value'}

    assert router.routes()
    assert router.routes()[0].path == ''


def test_mounts():
    from http_router import Router
    from http_router.routes import Mount

    route = Mount('/api/', set())
    assert route.path == '/api'
    match = route.match('/api/e1', '')
    assert not match

    route.route('/e1')('e1')
<<<<<<< HEAD
    match = route.match('/api/e1', 'UNKNOWN')
=======
    match = route.match('/api/e1', 'GET')
>>>>>>> 8a4e74f1
    assert match
    assert match.target == 'e1'

    root = Router()
    subrouter = Router()

    root.route('/api')(1)
    root.route(re('/api/test'))(2)
    root.route('/api')(subrouter)
    subrouter.route('/test')(3)

    assert root('/api').target == 1
    assert root('/api/test').target == 3


def test_trim_last_slash():
    from http_router import Router

    router = Router()

    router.route('/route1')('route1')
    router.route('/route2/')('route2')

    assert router('/route1').target == 'route1'
    assert router('/route2/').target == 'route2'

    with pytest.raises(router.NotFound):
        assert not router('/route1/')

    with pytest.raises(router.NotFound):
        assert not router('/route2')

    router = Router(trim_last_slash=True)

    router.route('/route1')('route1')
    router.route('/route2/')('route2')

    assert router('/route1').target == 'route1'
    assert router('/route2/').target == 'route2'
    assert router('/route1/').target == 'route1'
    assert router('/route2').target == 'route2'


def test_cb_validator():
    from http_router import Router

    # The router only accepts async functions
    router = Router(validator=inspect.iscoroutinefunction)

    with pytest.raises(router.RouterError):
        router.route('/', '/simple')(lambda: 'simple')


def test_custom_route():
    from http_router import Router

    class View:

        methods = 'get', 'post'

        def __new__(cls, *args, **kwargs):
            """Init the class and call it."""
            self = super().__new__(cls)
            return self(*args, **kwargs)

        @classmethod
        def __route__(cls, router, *paths, **params):
            return router.bind(cls, *paths, methods=cls.methods)

    # The router only accepts async functions
    router = Router()
    router.route('/')(View)
    assert router.plain['/'][0].methods == {'GET', 'POST'}
    match = router('/')
    assert match.target is View


def test_nested_routers():
    from http_router import Router

    child = Router()
    child.route('/url', methods='PATCH')('child_url')
    match = child('/url', 'PATCH')
    assert match.target == 'child_url'

    root = Router()
    root.route('/child')(child)

    with pytest.raises(root.NotFound):
        root('/child')

    with pytest.raises(root.NotFound):
        root('/child/unknown')

    with pytest.raises(root.MethodNotAllowed):
        root('/child/url')

    match = root('/child/url', 'PATCH')
    assert match.target == 'child_url'


def test_readme():
    from http_router import Router

    router = Router(trim_last_slash=True)

    @router.route('/simple')
    def simple():
        return 'simple'

    match = router('/simple')
    assert match.target() == 'simple'
    assert match.params is None


def test_method_shortcuts(router):
    router.delete('/delete')('DELETE')
    router.get('/get')('GET')
    router.post('/post')('POST')

    for route in router.routes():
        method = route.target
        assert route.methods == {method}


def test_benchmark(router, benchmark):
    import random
    import string

    CHARS = string.ascii_letters + string.digits
    RANDOM = lambda: ''.join(random.choices(CHARS, k=10))  # noqa
<<<<<<< HEAD
    METHODS = 'GET', 'POST'
=======
    METHODS = ['GET', 'POST']
>>>>>>> 8a4e74f1

    routes = [f"/{ RANDOM() }/{ RANDOM() }" for _ in range(100)]
    routes += [f"/{ RANDOM() }/{{item}}/{ RANDOM() }" for _ in range(100)]
    random.shuffle(routes)

    paths = []
    for route in routes:
        router.route(route, methods=random.choice(METHODS))('OK')
        paths.append(route.format(item=RANDOM()))

    paths = [route.format(item=RANDOM()) for route in routes]

    def do_work():
        for path in paths:
            try:
                assert router(path)
            except router.MethodNotAllowed:
                pass

    benchmark.pedantic(do_work, iterations=10, rounds=100)


#  pylama:ignore=D<|MERGE_RESOLUTION|>--- conflicted
+++ resolved
@@ -115,26 +115,16 @@
 def test_dynamic_route():
     from http_router.routes import DynamicRoute
 
-<<<<<<< HEAD
-    route = DynamicRoute(r'/order/{id:int}')
-    match = route.match('/order/100', '')
-    assert match.path
-=======
     route = DynamicRoute(r'/order/{id:int}', set(), None)
     match = route.match('/order/100', '')
     assert match
->>>>>>> 8a4e74f1
     assert match.params == {'id': 100}
 
     match = route.match('/order/unknown', '')
     assert not match
     assert not match.params
 
-<<<<<<< HEAD
-    route = DynamicRoute(re('/regex(/opt)?'))
-=======
     route = DynamicRoute(re('/regex(/opt)?'), set(), None)
->>>>>>> 8a4e74f1
     match = route.match('/regex', '')
     assert match
 
@@ -214,11 +204,7 @@
     assert not match
 
     route.route('/e1')('e1')
-<<<<<<< HEAD
     match = route.match('/api/e1', 'UNKNOWN')
-=======
-    match = route.match('/api/e1', 'GET')
->>>>>>> 8a4e74f1
     assert match
     assert match.target == 'e1'
 
@@ -350,11 +336,7 @@
 
     CHARS = string.ascii_letters + string.digits
     RANDOM = lambda: ''.join(random.choices(CHARS, k=10))  # noqa
-<<<<<<< HEAD
     METHODS = 'GET', 'POST'
-=======
-    METHODS = ['GET', 'POST']
->>>>>>> 8a4e74f1
 
     routes = [f"/{ RANDOM() }/{ RANDOM() }" for _ in range(100)]
     routes += [f"/{ RANDOM() }/{{item}}/{ RANDOM() }" for _ in range(100)]
